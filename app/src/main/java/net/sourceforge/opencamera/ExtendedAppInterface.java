package net.sourceforge.opencamera;

import android.content.SharedPreferences;
import android.hardware.Sensor;
import android.os.Bundle;
import android.preference.PreferenceManager;
import android.util.Log;

import net.sourceforge.opencamera.cameracontroller.YuvImageUtils;
import net.sourceforge.opencamera.sensorlogging.FlashController;
import net.sourceforge.opencamera.sensorlogging.RawSensorInfo;
import net.sourceforge.opencamera.sensorlogging.VideoFrameInfo;
import net.sourceforge.opencamera.sensorlogging.VideoPhaseInfo;

import java.io.IOException;
import java.util.Date;
import java.util.HashMap;
import java.util.Map;
import java.util.concurrent.BlockingQueue;

/**
 * Extended implementation of ApplicationInterface, adds raw sensor recording layer to the
 * interface.
 */
public class ExtendedAppInterface extends MyApplicationInterface {
    private static final String TAG = "ExtendedAppInterface";
    private static final int SENSOR_FREQ_DEFAULT_PREF = 0;

    private final RawSensorInfo mRawSensorInfo;

    public FlashController getFlashController() {
        return mFlashController;
    }

    private final FlashController mFlashController;
    private final SharedPreferences mSharedPreferences;
    private final MainActivity mMainActivity;
    private final YuvImageUtils mYuvUtils;

    public VideoFrameInfo setupFrameInfo() throws IOException {
        return new VideoFrameInfo(
                getLastVideoDate(), mMainActivity, getSaveFramesPref(), getVideoPhaseInfoReporter()
        );
    }

    ExtendedAppInterface(MainActivity mainActivity, Bundle savedInstanceState) {
        super(mainActivity, savedInstanceState);
        mRawSensorInfo = mainActivity.getRawSensorInfoManager();
        mMainActivity = mainActivity;
        mFlashController = new FlashController(mainActivity);

        mSharedPreferences = PreferenceManager.getDefaultSharedPreferences(mainActivity);
        // We create it only once here (not during the video) as it is a costly operation
        // (instantiates RenderScript object)
        mYuvUtils = new YuvImageUtils(mainActivity);

    }

    @Override
    void onDestroy() {
        mYuvUtils.close();
        super.onDestroy();
    }

    public BlockingQueue<VideoPhaseInfo> getVideoPhaseInfoReporter() {
        return mMainActivity.getPreview().getVideoPhaseInfoReporter();
    }

    public boolean getIMURecordingPref() {
        return mSharedPreferences.getBoolean(PreferenceKeys.IMURecordingPreferenceKey, false);
    }

    public boolean getRemoteRecControlPref() {
        return mSharedPreferences.getBoolean(PreferenceKeys.RemoteRecControlPreferenceKey, false);
    }

    private boolean getAccelPref() {
        return mSharedPreferences.getBoolean(PreferenceKeys.AccelPreferenceKey, true);
    }

    private boolean getGyroPref() {
        return mSharedPreferences.getBoolean(PreferenceKeys.GyroPreferenceKey, true);
    }

    private boolean getMagneticPref() {
        return mSharedPreferences.getBoolean(PreferenceKeys.MagnetometerPrefKey, true);
    }

    private boolean getRotationPref() {
        return mSharedPreferences.getBoolean(PreferenceKeys.RotationPreferenceKey, true);
    }

    private boolean getGravityPref() {
        return mSharedPreferences.getBoolean(PreferenceKeys.GravityPreferenceKey, true);
    }

    /**
     * Retrieves gyroscope and accelerometer sample rate preference and converts it to number
     */
    public int getSensorSampleRatePref(String prefKey) {
        String sensorSampleRateString = mSharedPreferences.getString(
                prefKey,
                String.valueOf(SENSOR_FREQ_DEFAULT_PREF)
        );
        int sensorSampleRate = SENSOR_FREQ_DEFAULT_PREF;
        try {
            if (sensorSampleRateString != null) sensorSampleRate = Integer.parseInt(sensorSampleRateString);
        }
        catch(NumberFormatException exception) {
            if( MyDebug.LOG )
                Log.e(TAG, "Sample rate invalid format: " + sensorSampleRateString);
        }
        return sensorSampleRate;
    }

    public boolean getSaveFramesPref() {
        return mSharedPreferences.getBoolean(PreferenceKeys.saveFramesPreferenceKey, false);
    }

    public void startImu(
            boolean wantAccel, boolean wantGyro,
            boolean wantMagnetic, boolean wantGravity,
            boolean wantRotation, Date currentDate
    ) {
        if (wantAccel) {
            int accelSampleRate = getSensorSampleRatePref(PreferenceKeys.AccelSampleRatePreferenceKey);
            if (!mRawSensorInfo.enableSensor(Sensor.TYPE_ACCELEROMETER, accelSampleRate)) {
                mMainActivity.getPreview().showToast(null, "Accelerometer unavailable");
            }
        }
        if (wantGyro) {
            int gyroSampleRate = getSensorSampleRatePref(PreferenceKeys.GyroSampleRatePreferenceKey);
            if (!mRawSensorInfo.enableSensor(Sensor.TYPE_GYROSCOPE, gyroSampleRate)) {
                mMainActivity.getPreview().showToast(null, "Gyroscope unavailable");
            }
        }
        if (wantMagnetic) {
            int magneticSampleRate = getSensorSampleRatePref(PreferenceKeys.MagneticSampleRatePreferenceKey);
            if (!mRawSensorInfo.enableSensor(Sensor.TYPE_MAGNETIC_FIELD, magneticSampleRate)) {
                mMainActivity.getPreview().showToast(null, "Magnetometer unavailable");
            }
        }

<<<<<<< HEAD
        if (wantRotation) {
            int rotationSampleRate = getSensorSampleRatePref(PreferenceKeys.RotationSampleRatePreferenceKey);
            if (!mRawSensorInfo.enableSensor(Sensor.TYPE_ROTATION_VECTOR, rotationSampleRate)) {
                mMainActivity.getPreview().showToast(null, "Rotation vector unavailable");
            }
        }

        if (wantGravity) {
            int gravitySampleRate = getSensorSampleRatePref(PreferenceKeys.GravitySampleRatePreferenceKey);
            if (!mRawSensorInfo.enableSensor(Sensor.TYPE_GRAVITY, gravitySampleRate)) {
                mMainActivity.getPreview().showToast(null, "Gravity unavailable");
            }
        }

        //mRawSensorInfo.startRecording(mMainActivity, mLastVideoDate, get Pref(), getAccelPref())
=======
        if (!mRawSensorInfo.enableSensor(mRawSensorInfo.TYPE_GPS, 0)) {
            mMainActivity.getPreview().showToast(null, "GPS unavailable");
        }


            //mRawSensorInfo.startRecording(mMainActivity, mLastVideoDate, get Pref(), getAccelPref())
>>>>>>> cbf464e6
        Map<Integer, Boolean> wantSensorRecordingMap = new HashMap<>();
        wantSensorRecordingMap.put(Sensor.TYPE_ACCELEROMETER, getAccelPref());
        wantSensorRecordingMap.put(Sensor.TYPE_GYROSCOPE, getGyroPref());
        wantSensorRecordingMap.put(Sensor.TYPE_MAGNETIC_FIELD, getMagneticPref());
<<<<<<< HEAD
        wantSensorRecordingMap.put(Sensor.TYPE_GRAVITY, getGravityPref());
        wantSensorRecordingMap.put(Sensor.TYPE_ROTATION_VECTOR, getRotationPref());
=======
        wantSensorRecordingMap.put(mRawSensorInfo.TYPE_GPS, true);
        wantSensorRecordingMap.put(Sensor.TYPE_ROTATION_VECTOR, true);
>>>>>>> cbf464e6
        mRawSensorInfo.startRecording(mMainActivity, currentDate, wantSensorRecordingMap);
    }

    @Override
    public void startingVideo() {
        if (MyDebug.LOG) {
            Log.d(TAG, "starting video");
        }
        if (getIMURecordingPref() && useCamera2() && (getGyroPref() || getAccelPref() || getMagneticPref())) {
            // Extracting sample rates from shared preferences
            try {
                mMainActivity.getPreview().showToast("Starting video with IMU recording...", true);
                startImu(getAccelPref(), getGyroPref(), getMagneticPref(), getGravityPref(), getRotationPref(), mLastVideoDate);
                // TODO: add message to strings.xml
            } catch (NumberFormatException e) {
                if (MyDebug.LOG) {
                    Log.e(TAG, "Failed to retrieve the sample rate preference value");
                    e.printStackTrace();
                }
            }
        } else if (getIMURecordingPref() && !useCamera2()) {
            mMainActivity.getPreview().showToast(null, "Not using Camera2API! Can't record in sync with IMU");
            mMainActivity.getPreview().stopVideo(false);
        } else if (getIMURecordingPref() && !(getGyroPref() ||  getMagneticPref() || getAccelPref())) {
            mMainActivity.getPreview().showToast(null, "Requested IMU recording but no sensors were enabled");
            mMainActivity.getPreview().stopVideo(false);
        }

        if (getVideoFlashPref()) {
            try {
                mFlashController.startRecording(mLastVideoDate);
            } catch (IOException e) {
                Log.e(TAG, "Failed to start flash controller");
                e.printStackTrace();
            }
        }

        super.startingVideo();
    }

    @Override
    public void stoppingVideo() {
        if (MyDebug.LOG) {
            Log.d(TAG, "stopping video");
        }
        if (mRawSensorInfo.isRecording()) {
            mRawSensorInfo.stopRecording();
            mRawSensorInfo.disableSensors();

            // TODO: add message to strings.xml
            mMainActivity.getPreview().showToast("Stopping video with IMU recording...", true);
        }

        if (mFlashController.isRecording()) {
            mFlashController.stopRecording();
        }

        super.stoppingVideo();
    }

    public void onFrameInfoRecordingFailed() {
        mMainActivity.getPreview().showToast(null, "Couldn't write frame timestamps");
    }

    public YuvImageUtils getYuvUtils() {
        return mYuvUtils;
    }
}<|MERGE_RESOLUTION|>--- conflicted
+++ resolved
@@ -141,7 +141,12 @@
             }
         }
 
-<<<<<<< HEAD
+        if (!mRawSensorInfo.enableSensor(mRawSensorInfo.TYPE_GPS, 0)) {
+            mMainActivity.getPreview().showToast(null, "GPS unavailable");
+        }
+
+
+            //mRawSensorInfo.startRecording(mMainActivity, mLastVideoDate, get Pref(), getAccelPref())
         if (wantRotation) {
             int rotationSampleRate = getSensorSampleRatePref(PreferenceKeys.RotationSampleRatePreferenceKey);
             if (!mRawSensorInfo.enableSensor(Sensor.TYPE_ROTATION_VECTOR, rotationSampleRate)) {
@@ -157,25 +162,13 @@
         }
 
         //mRawSensorInfo.startRecording(mMainActivity, mLastVideoDate, get Pref(), getAccelPref())
-=======
-        if (!mRawSensorInfo.enableSensor(mRawSensorInfo.TYPE_GPS, 0)) {
-            mMainActivity.getPreview().showToast(null, "GPS unavailable");
-        }
-
-
-            //mRawSensorInfo.startRecording(mMainActivity, mLastVideoDate, get Pref(), getAccelPref())
->>>>>>> cbf464e6
         Map<Integer, Boolean> wantSensorRecordingMap = new HashMap<>();
         wantSensorRecordingMap.put(Sensor.TYPE_ACCELEROMETER, getAccelPref());
         wantSensorRecordingMap.put(Sensor.TYPE_GYROSCOPE, getGyroPref());
         wantSensorRecordingMap.put(Sensor.TYPE_MAGNETIC_FIELD, getMagneticPref());
-<<<<<<< HEAD
         wantSensorRecordingMap.put(Sensor.TYPE_GRAVITY, getGravityPref());
         wantSensorRecordingMap.put(Sensor.TYPE_ROTATION_VECTOR, getRotationPref());
-=======
         wantSensorRecordingMap.put(mRawSensorInfo.TYPE_GPS, true);
-        wantSensorRecordingMap.put(Sensor.TYPE_ROTATION_VECTOR, true);
->>>>>>> cbf464e6
         mRawSensorInfo.startRecording(mMainActivity, currentDate, wantSensorRecordingMap);
     }
 
